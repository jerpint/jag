# jag

## Installation instructions

To install the `jag` package, use pip:

`pip install -e .`

### Dev

To install in dev mode (i.e. to run unit tests), use:

`pip install -e .[dev]`

Note: if you are using `zsh`, use:

`pip install -e '.[dev]'`

## Mlflow

Install mlflow using pip or conda:

`pip install mlflow` or `conda install -c conda-forge mlflow`

### Sample usage

An example script for mlflow is taken from their original repo and is in `examples/`. Run it from the root directory:

`python examples/mlflow_tf_example.py`

Then launch mlflow from the root directory:

`mlflow ui`

You can then go see the different experiments at `localhost:5000`

<<<<<<< HEAD
## Development installation instructions

To install the development environment for `jag`, use the installation script

`./install.sh`

This will install the development environment of the package and configure the git hooks.
=======
## Orion

To use Orion, you must first configure a MongoDB database.
First, you need [to install MongoDB](cf. https://docs.mongodb.com/manual/installation/).
Then, you can create a database called `orion_test` and create an username and password with 
```
mongo orion_test --eval 'db.createUser({user:"user",pwd:"pass",roles:["readWrite"]});'
```
After, you can adapt the orion config file provided in the config directory of the repository and copy/paste it.
```
mkdir -p ~/.config/orion.core/
cp config/orion/orion_config.yaml ~/.config/orion.core/orion_config.yaml
```
Finally, you can test your installation with the script `hyper_search.sh` located in `/examples/orion`.
>>>>>>> 55e7be5b
<|MERGE_RESOLUTION|>--- conflicted
+++ resolved
@@ -34,7 +34,6 @@
 
 You can then go see the different experiments at `localhost:5000`
 
-<<<<<<< HEAD
 ## Development installation instructions
 
 To install the development environment for `jag`, use the installation script
@@ -42,7 +41,7 @@
 `./install.sh`
 
 This will install the development environment of the package and configure the git hooks.
-=======
+
 ## Orion
 
 To use Orion, you must first configure a MongoDB database.
@@ -56,5 +55,4 @@
 mkdir -p ~/.config/orion.core/
 cp config/orion/orion_config.yaml ~/.config/orion.core/orion_config.yaml
 ```
-Finally, you can test your installation with the script `hyper_search.sh` located in `/examples/orion`.
->>>>>>> 55e7be5b
+Finally, you can test your installation with the script `hyper_search.sh` located in `/examples/orion`.